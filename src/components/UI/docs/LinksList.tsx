import { FC } from 'react';
import { Link, Stack, Text } from '@chakra-ui/react';
import NextLink from 'next/link';
import { useRouter } from 'next/router';

import { NavLink } from '../../../types';

interface LinksListProps {
  links: NavLink[];
  updateMobileAccordionState: () => void;
}

export const LinksList: FC<LinksListProps> = ({ links, updateMobileAccordionState }) => {
  const router = useRouter();
  const { slug } = router.query;
  return (
    <Stack px={4}>
      {links.map(({ id, to, items }) => {
        const split = to?.split('/');
        const isActive = slug && split && split[split.length - 1] === slug[slug.length - 1];
        return to ? (
<<<<<<< HEAD
          <Stack key={id} pb={items ? 6 : 0} _hover={{ background: 'primary', color: 'bg' }} data-group>
            <NextLink href={to} passHref key={id} onClick={updateMobileAccordionState}>
=======
          <Stack
            key={id}
            pb={items ? 6 : 0}
            _hover={{ background: 'primary', color: 'bg' }}
            data-group
          >
            <NextLink href={to} passHref key={id} legacyBehavior>
>>>>>>> 06219268
              <Link textDecoration='none !important'>
                <Text
                  textStyle='docs-nav-links'
                  color={items || isActive ? 'primary' : 'body'}
                  _before={{
                    content: '"■"',
                    verticalAlign: '-1.25px',
                    marginInlineEnd: 2,
                    fontSize: 'lg',
                    display: isActive ? 'unset' : 'none'
                  }}
                  _groupHover={{
                    color: 'bg',
                    boxShadow: '0 0 0 var(--chakra-space-2) var(--chakra-colors-primary)'
                  }}
                >
                  {id}
                </Text>
              </Link>
            </NextLink>
            {items && <LinksList links={items} updateMobileAccordionState={updateMobileAccordionState}/>}
          </Stack>
        ) : (
          <Stack key={id} pb={6}>
            <Text textStyle='docs-nav-links' color={items ? 'primary' : 'body'}>
              {id}
            </Text>
            {items && <LinksList links={items} updateMobileAccordionState={updateMobileAccordionState} />}
          </Stack>
        );
      })}
    </Stack>
  );
};<|MERGE_RESOLUTION|>--- conflicted
+++ resolved
@@ -19,18 +19,13 @@
         const split = to?.split('/');
         const isActive = slug && split && split[split.length - 1] === slug[slug.length - 1];
         return to ? (
-<<<<<<< HEAD
-          <Stack key={id} pb={items ? 6 : 0} _hover={{ background: 'primary', color: 'bg' }} data-group>
-            <NextLink href={to} passHref key={id} onClick={updateMobileAccordionState}>
-=======
           <Stack
             key={id}
             pb={items ? 6 : 0}
             _hover={{ background: 'primary', color: 'bg' }}
             data-group
           >
-            <NextLink href={to} passHref key={id} legacyBehavior>
->>>>>>> 06219268
+            <NextLink href={to} passHref key={id} onClick={updateMobileAccordionState}>
               <Link textDecoration='none !important'>
                 <Text
                   textStyle='docs-nav-links'
